use std::collections::BTreeMap;
use std::collections::HashMap;
use std::sync::Arc;

use common_datablocks::DataBlock;
use common_datavalues::DataSchemaRef;
use common_exception::ErrorCode;
use common_exception::Result;
use common_exception::ToErrorCode;
use common_infallible::RwLock;
use common_runtime::tokio::sync::*;
use common_streams::AbortStream;
use common_streams::SendableDataBlockStream;
use tokio_stream::wrappers::ReceiverStream;
use tokio_stream::StreamExt;

use crate::api::rpc::flight_actions::ShuffleAction;
use crate::api::rpc::flight_scatter::FlightScatterByHash;
use crate::pipelines::processors::Pipeline;
use crate::pipelines::processors::PipelineBuilder;
use crate::sessions::FuseQueryContext;
use crate::sessions::FuseQueryContextRef;
<<<<<<< HEAD
use crate::sessions::SessionRef;
=======
use crate::sessions::SessionManagerRef;

#[derive(Debug)]
pub struct PrepareStageInfo {
    pub query_id: String,
    pub stage_id: String,
    pub plan: PlanNode,
    pub scatters: Vec<String>,
    pub scatters_expression: Expression,
    pub subquery_res_map: HashMap<String, bool>,
}
>>>>>>> d57d16b3

struct StreamInfo {
    schema: DataSchemaRef,
    tx: mpsc::Sender<Result<DataBlock>>,
    rx: mpsc::Receiver<Result<DataBlock>>,
}

pub struct FuseQueryFlightDispatcher {
    streams: Arc<RwLock<HashMap<String, StreamInfo>>>,
    stages_notify: Arc<RwLock<HashMap<String, Arc<Notify>>>>,
}

<<<<<<< HEAD
impl FuseQueryFlightDispatcher {
    pub fn create() -> FuseQueryFlightDispatcher {
        FuseQueryFlightDispatcher {
            streams: Arc::new(RwLock::new(HashMap::new())),
            stages_notify: Arc::new(RwLock::new(HashMap::new())),
=======
type DataReceiver = Receiver<Result<FlightData>>;

impl FlightDispatcher {
    pub fn run(&self) -> Sender<Request> {
        let state = self.state.clone();
        let (sender, receiver) = channel::<Request>(100);
        let dispatch_sender = sender.clone();
        tokio::spawn(async move { Self::dispatch(state.clone(), receiver, dispatch_sender).await });
        sender
    }

    #[inline(always)]
    async fn dispatch(
        state: Arc<ServerState>,
        mut receiver: Receiver<Request>,
        request_sender: Sender<Request>,
    ) {
        let mut dispatcher_state = DispatcherState::create();
        while let Some(request) = receiver.recv().await {
            match request {
                Request::GetStream(id, stream_receiver) => {
                    let receiver = Self::do_get_stream(&mut dispatcher_state, &id).await;
                    if let Err(error) = stream_receiver.send(receiver).await {
                        error!("Cannot push: {}", error);
                    }
                }
                Request::GetSchema(id, schema_receiver) => {
                    let schema = Self::get_schema(&mut dispatcher_state, &id).await;
                    if let Err(error) = schema_receiver.send(schema).await {
                        error!("Cannot push: {}", error);
                    }
                }
                Request::PrepareQueryStage(info, response_sender) => {
                    let pipeline = Self::create_plan_pipeline(
                        &*state,
                        &info.plan,
                        info.subquery_res_map.clone(),
                    );
                    let prepared_query = Self::prepare_stage(
                        &mut dispatcher_state,
                        &info,
                        pipeline,
                        request_sender.clone(),
                    );
                    if let Err(error) = response_sender.send(prepared_query).await {
                        error!("Cannot push: {}", error);
                    }
                }
                Request::GetStreamInfo(id, stream_info_receiver) => {
                    let stream_info = Self::get_stream_info(&mut dispatcher_state, &id).await;
                    if let Err(error) = stream_info_receiver.send(stream_info).await {
                        error!("Cannot push: {}", error);
                    }
                }
                Request::TerminalStage(context, query_id, stage_id) => {
                    let stage_stream_prefix = format!("{}/{}", query_id, stage_id);
                    dispatcher_state
                        .streams
                        .retain(|name, _| !name.starts_with(&stage_stream_prefix));

                    if let Err(error) = state.session_manager.try_remove_context(context) {
                        error!("Terminal Stage error: {}", error);
                    }
                }
            };
>>>>>>> d57d16b3
        }
    }

    pub fn get_stream(
        &self,
        query_id: String,
        stage_id: String,
        stream: String,
    ) -> Result<mpsc::Receiver<Result<DataBlock>>> {
        let stage_name = format!("{}/{}", query_id, stage_id);
        if let Some(notify) = self.stages_notify.write().remove(&stage_name) {
            notify.notify_waiters();
        }

        let stream_name = format!("{}/{}", stage_name, stream);
        match self.streams.write().remove(&stream_name) {
            None => Err(ErrorCode::NotFoundStream(format!(
                "Stream {} is not found",
                stream_name
            ))),
            Some(mut stream_info) => Ok(stream_info.rx),
        }
    }

    // TODO: run_broadcast_action

    pub fn run_shuffle_action(&self, session: SessionRef, action: ShuffleAction) -> Result<()> {
        let schema = action.plan.schema();
        self.create_stage_streams(&action.query_id, &action.stage_id, &schema, &action.sinks);

        match action.sinks.len() {
            0 => Err(ErrorCode::LogicalError("")),
            1 => self.run_action_without_scatters(session, &action),
            _ => self.run_action(
                session,
                &action,
                FlightScatterByHash::try_create(
                    schema.clone(),
                    action.scatters_expression.clone(),
                    action.sinks.len(),
                )?,
            ),
        }
    }

    fn run_action_without_scatters(
        &self,
        session: SessionRef,
        action: &ShuffleAction,
    ) -> Result<()> {
        let query_context = session.try_create_context()?;
        let action_context = FuseQueryContext::new(query_context.clone());
        let mut pipeline =
            PipelineBuilder::create(action_context.clone(), action.plan.clone()).build()?;

        let (stage_notify, tx) = {
            assert_eq!(action.sinks.len(), 1);

            let stage_name = format!("{}/{}", action.query_id, action.stage_id);
            let stage_notify = self.stages_notify.read().get(&stage_name).map(Arc::clone);

            let stream_name = format!("{}/{}", stage_name, action.sinks[0]);
            let tx = self.streams.read().get(&stream_name).map(|x| x.tx.clone());

            match (stage_notify, tx) {
                (Some(stage_notify), Some(tx)) => Ok((stage_notify, tx)),
                _ => Err(ErrorCode::NotFoundStream(format!(
                    "Not found stream {}",
                    stream_name
                ))),
            }
        }?;

        query_context
            .execute_task(async move {
                stage_notify.notified().await;

                let abortable_stream = Self::execute(pipeline, action_context).await;

                match abortable_stream {
                    Err(error) => {
                        tx.send(Err(error)).await.ok();
                    }
                    Ok(mut abortable_stream) => {
                        while let Some(item) = abortable_stream.next().await {
                            if let Err(error) = tx.send(item).await {
                                log::error!(
                                    "Cannot push data when run_action_without_scatters. {}",
                                    error
                                );
                                break;
                            }
                        }
                    }
                };

<<<<<<< HEAD
                drop(session);
=======
    fn create_plan_pipeline(
        state: &ServerState,
        plan: &PlanNode,
        subquery_res_map: HashMap<String, bool>,
    ) -> Result<(FuseQueryContextRef, Pipeline)> {
        state
            .session_manager
            .clone()
            .try_create_context()
            .and_then(|ctx| ctx.with_cluster(state.cluster.clone()))
            .and_then(|ctx| {
                ctx.set_max_threads(state.conf.num_cpus)?;
                PipelineBuilder::create(ctx.clone(), subquery_res_map, plan.clone())
                    .build()
                    .map(move |pipeline| (ctx, pipeline))
>>>>>>> d57d16b3
            })
            .map(|_| ())
    }

    fn run_action(
        &self,
        session: SessionRef,
        action: &ShuffleAction,
        scatter: FlightScatterByHash,
    ) -> Result<()> {
        let query_context = session.try_create_context()?;
        let action_context = FuseQueryContext::new(query_context.clone());
        let mut pipeline =
            PipelineBuilder::create(action_context.clone(), action.plan.clone()).build()?;

        let (stage_notify, sinks_tx) = {
            assert!(action.sinks.len() > 1);

            let mut sinks_tx = Vec::with_capacity(action.sinks.len());
            let stage_name = format!("{}/{}", action.query_id, action.stage_id);
            let stage_notify = self.stages_notify.write().get(&stage_name).map(Arc::clone);

            for sink in &action.sinks {
                let stream_name = format!("{}/{}", stage_name, sink);
                match self.streams.read().get(&stream_name) {
                    Some(stream) => sinks_tx.push(stream.tx.clone()),
                    None => {
                        return Err(ErrorCode::NotFoundStream(format!(
                            "Not found stream {}",
                            stream_name
                        )))
                    }
                }
            }

            match stage_notify {
                Some(stage_notify) => Ok((stage_notify, sinks_tx)),
                _ => Err(ErrorCode::NotFoundSession(format!(
                    "Not found stream {}",
                    stage_name
                ))),
            }
        }?;

        query_context
            .execute_task(async move {
                stage_notify.notified().await;

                let sinks_tx_ref = &sinks_tx;
                let forward_blocks = async move {
                    let mut abortable_stream = Self::execute(pipeline, action_context).await?;
                    while let Some(item) = abortable_stream.next().await {
                        let forward_blocks = scatter.execute(&item?)?;

                        assert_eq!(forward_blocks.len(), sinks_tx_ref.len());

                        for (index, forward_block) in forward_blocks.iter().enumerate() {
                            let tx = &sinks_tx_ref[index];
                            tx.send(Ok(forward_block.clone()))
                                .await
                                .map_err_to_code(ErrorCode::LogicalError, || {
                                    "Cannot push data when run_action"
                                })?;
                        }
                    }

                    Result::Ok(())
                };

                if let Err(error) = forward_blocks.await {
                    for tx in &sinks_tx {
                        tx.send(Err(ErrorCode::create(
                            error.code(),
                            error.message(),
                            error.backtrace(),
                        )))
                        .await
                        .ok();
                    }
                }

                drop(session);
            })
            .map(|_| ())
    }

    async fn execute(mut pipeline: Pipeline, context: FuseQueryContextRef) -> Result<AbortStream> {
        let data_stream = pipeline.execute().await?;
        context.try_create_abortable(data_stream)
    }

    fn create_stage_streams(
        &self,
        query_id: &str,
        stage_id: &str,
        schema: &DataSchemaRef,
        streams_name: &[String],
    ) {
        let stage_name = format!("{}/{}", query_id, stage_id);
        self.stages_notify
            .write()
            .insert(stage_name.clone(), Arc::new(Notify::new()));

        let mut streams = self.streams.write();

        for stream_name in streams_name {
            let (tx, rx) = mpsc::channel(5);
            let stream_name = format!("{}/{}", stage_name, stream_name);

            streams.insert(stream_name, StreamInfo {
                schema: schema.clone(),
                tx,
                rx,
            });
        }
    }
<<<<<<< HEAD
=======
}

impl FlightStreamInfo {
    pub fn create(
        schema: &SchemaRef,
        launcher_sender: &Sender<()>,
    ) -> (Sender<Result<FlightData>>, FlightStreamInfo) {
        // TODO: Back pressure buffer size
        let (sender, receive) = channel(5);
        (sender, FlightStreamInfo {
            schema: schema.clone(),
            data_receiver: Some(receive),
            launcher_sender: launcher_sender.clone(),
        })
    }
}

impl PrepareStageInfo {
    pub fn create(
        query_id: String,
        stage_id: String,
        plan: PlanNode,
        scatters: Vec<String>,
        scatters_expression: Expression,
        subquery_res_map: HashMap<String, bool>,
    ) -> Box<PrepareStageInfo> {
        Box::new(PrepareStageInfo {
            query_id,
            stage_id,
            plan,
            scatters,
            scatters_expression,
            subquery_res_map,
        })
    }
>>>>>>> d57d16b3
}<|MERGE_RESOLUTION|>--- conflicted
+++ resolved
@@ -20,21 +20,7 @@
 use crate::pipelines::processors::PipelineBuilder;
 use crate::sessions::FuseQueryContext;
 use crate::sessions::FuseQueryContextRef;
-<<<<<<< HEAD
 use crate::sessions::SessionRef;
-=======
-use crate::sessions::SessionManagerRef;
-
-#[derive(Debug)]
-pub struct PrepareStageInfo {
-    pub query_id: String,
-    pub stage_id: String,
-    pub plan: PlanNode,
-    pub scatters: Vec<String>,
-    pub scatters_expression: Expression,
-    pub subquery_res_map: HashMap<String, bool>,
-}
->>>>>>> d57d16b3
 
 struct StreamInfo {
     schema: DataSchemaRef,
@@ -47,79 +33,11 @@
     stages_notify: Arc<RwLock<HashMap<String, Arc<Notify>>>>,
 }
 
-<<<<<<< HEAD
 impl FuseQueryFlightDispatcher {
     pub fn create() -> FuseQueryFlightDispatcher {
         FuseQueryFlightDispatcher {
             streams: Arc::new(RwLock::new(HashMap::new())),
             stages_notify: Arc::new(RwLock::new(HashMap::new())),
-=======
-type DataReceiver = Receiver<Result<FlightData>>;
-
-impl FlightDispatcher {
-    pub fn run(&self) -> Sender<Request> {
-        let state = self.state.clone();
-        let (sender, receiver) = channel::<Request>(100);
-        let dispatch_sender = sender.clone();
-        tokio::spawn(async move { Self::dispatch(state.clone(), receiver, dispatch_sender).await });
-        sender
-    }
-
-    #[inline(always)]
-    async fn dispatch(
-        state: Arc<ServerState>,
-        mut receiver: Receiver<Request>,
-        request_sender: Sender<Request>,
-    ) {
-        let mut dispatcher_state = DispatcherState::create();
-        while let Some(request) = receiver.recv().await {
-            match request {
-                Request::GetStream(id, stream_receiver) => {
-                    let receiver = Self::do_get_stream(&mut dispatcher_state, &id).await;
-                    if let Err(error) = stream_receiver.send(receiver).await {
-                        error!("Cannot push: {}", error);
-                    }
-                }
-                Request::GetSchema(id, schema_receiver) => {
-                    let schema = Self::get_schema(&mut dispatcher_state, &id).await;
-                    if let Err(error) = schema_receiver.send(schema).await {
-                        error!("Cannot push: {}", error);
-                    }
-                }
-                Request::PrepareQueryStage(info, response_sender) => {
-                    let pipeline = Self::create_plan_pipeline(
-                        &*state,
-                        &info.plan,
-                        info.subquery_res_map.clone(),
-                    );
-                    let prepared_query = Self::prepare_stage(
-                        &mut dispatcher_state,
-                        &info,
-                        pipeline,
-                        request_sender.clone(),
-                    );
-                    if let Err(error) = response_sender.send(prepared_query).await {
-                        error!("Cannot push: {}", error);
-                    }
-                }
-                Request::GetStreamInfo(id, stream_info_receiver) => {
-                    let stream_info = Self::get_stream_info(&mut dispatcher_state, &id).await;
-                    if let Err(error) = stream_info_receiver.send(stream_info).await {
-                        error!("Cannot push: {}", error);
-                    }
-                }
-                Request::TerminalStage(context, query_id, stage_id) => {
-                    let stage_stream_prefix = format!("{}/{}", query_id, stage_id);
-                    dispatcher_state
-                        .streams
-                        .retain(|name, _| !name.starts_with(&stage_stream_prefix));
-
-                    if let Err(error) = state.session_manager.try_remove_context(context) {
-                        error!("Terminal Stage error: {}", error);
-                    }
-                }
-            };
->>>>>>> d57d16b3
         }
     }
 
@@ -173,7 +91,7 @@
         let query_context = session.try_create_context()?;
         let action_context = FuseQueryContext::new(query_context.clone());
         let mut pipeline =
-            PipelineBuilder::create(action_context.clone(), action.plan.clone()).build()?;
+            PipelineBuilder::create(action_context.clone(), HashMap::new(), action.plan.clone()).build()?;
 
         let (stage_notify, tx) = {
             assert_eq!(action.sinks.len(), 1);
@@ -216,25 +134,7 @@
                     }
                 };
 
-<<<<<<< HEAD
                 drop(session);
-=======
-    fn create_plan_pipeline(
-        state: &ServerState,
-        plan: &PlanNode,
-        subquery_res_map: HashMap<String, bool>,
-    ) -> Result<(FuseQueryContextRef, Pipeline)> {
-        state
-            .session_manager
-            .clone()
-            .try_create_context()
-            .and_then(|ctx| ctx.with_cluster(state.cluster.clone()))
-            .and_then(|ctx| {
-                ctx.set_max_threads(state.conf.num_cpus)?;
-                PipelineBuilder::create(ctx.clone(), subquery_res_map, plan.clone())
-                    .build()
-                    .map(move |pipeline| (ctx, pipeline))
->>>>>>> d57d16b3
             })
             .map(|_| ())
     }
@@ -248,7 +148,7 @@
         let query_context = session.try_create_context()?;
         let action_context = FuseQueryContext::new(query_context.clone());
         let mut pipeline =
-            PipelineBuilder::create(action_context.clone(), action.plan.clone()).build()?;
+            PipelineBuilder::create(action_context.clone(), HashMap::new(), action.plan.clone()).build()?;
 
         let (stage_notify, sinks_tx) = {
             assert!(action.sinks.len() > 1);
@@ -351,42 +251,4 @@
             });
         }
     }
-<<<<<<< HEAD
-=======
-}
-
-impl FlightStreamInfo {
-    pub fn create(
-        schema: &SchemaRef,
-        launcher_sender: &Sender<()>,
-    ) -> (Sender<Result<FlightData>>, FlightStreamInfo) {
-        // TODO: Back pressure buffer size
-        let (sender, receive) = channel(5);
-        (sender, FlightStreamInfo {
-            schema: schema.clone(),
-            data_receiver: Some(receive),
-            launcher_sender: launcher_sender.clone(),
-        })
-    }
-}
-
-impl PrepareStageInfo {
-    pub fn create(
-        query_id: String,
-        stage_id: String,
-        plan: PlanNode,
-        scatters: Vec<String>,
-        scatters_expression: Expression,
-        subquery_res_map: HashMap<String, bool>,
-    ) -> Box<PrepareStageInfo> {
-        Box::new(PrepareStageInfo {
-            query_id,
-            stage_id,
-            plan,
-            scatters,
-            scatters_expression,
-            subquery_res_map,
-        })
-    }
->>>>>>> d57d16b3
 }