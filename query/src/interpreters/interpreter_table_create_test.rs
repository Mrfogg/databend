// Copyright 2020 Datafuse Labs.
//
// Licensed under the Apache License, Version 2.0 (the "License");
// you may not use this file except in compliance with the License.
// You may obtain a copy of the License at
//
//     http://www.apache.org/licenses/LICENSE-2.0
//
// Unless required by applicable law or agreed to in writing, software
// distributed under the License is distributed on an "AS IS" BASIS,
// WITHOUT WARRANTIES OR CONDITIONS OF ANY KIND, either express or implied.
// See the License for the specific language governing permissions and
// limitations under the License.

use common_base::tokio;
use common_datavalues::DataType;
use common_exception::Result;
use common_planners::*;
use futures::stream::StreamExt;
use pretty_assertions::assert_eq;

use crate::interpreters::*;
use crate::tests::parse_query;

#[tokio::test(flavor = "multi_thread", worker_threads = 1)]
async fn test_create_table_interpreter() -> Result<()> {
    let ctx = crate::tests::try_create_context()?;

    static TEST_CREATE_QUERY: &str = "\
        CREATE TABLE default.a(\
            a bigint, b int, c varchar(255), d smallint, e Date\
        ) Engine = Null\
    ";

    if let PlanNode::CreateTable(plan) = parse_query(TEST_CREATE_QUERY, &ctx)? {
        let interpreter = CreateTableInterpreter::try_create(ctx, plan.clone())?;

<<<<<<< HEAD
        assert_eq!(interpreter.name(), "CreateTableInterpreter");
        assert_eq!(
            plan.schema().field_with_name("a")?.data_type(),
            &DataType::Int64
        );
        assert_eq!(
            plan.schema().field_with_name("b")?.data_type(),
            &DataType::Int32
        );
        assert_eq!(
            plan.schema().field_with_name("c")?.data_type(),
            &DataType::String
        );
        assert_eq!(
            plan.schema().field_with_name("d")?.data_type(),
            &DataType::Int16
        );
        assert_eq!(
            plan.schema().field_with_name("e")?.data_type(),
            &DataType::Date16
        );

        let mut stream = interpreter.execute().await?;
=======
        let mut stream = executor.execute(None).await?;
>>>>>>> 18dbf54f
        while let Some(_block) = stream.next().await {}
    } else {
        panic!()
    }

    Ok(())
}<|MERGE_RESOLUTION|>--- conflicted
+++ resolved
@@ -35,33 +35,7 @@
     if let PlanNode::CreateTable(plan) = parse_query(TEST_CREATE_QUERY, &ctx)? {
         let interpreter = CreateTableInterpreter::try_create(ctx, plan.clone())?;
 
-<<<<<<< HEAD
-        assert_eq!(interpreter.name(), "CreateTableInterpreter");
-        assert_eq!(
-            plan.schema().field_with_name("a")?.data_type(),
-            &DataType::Int64
-        );
-        assert_eq!(
-            plan.schema().field_with_name("b")?.data_type(),
-            &DataType::Int32
-        );
-        assert_eq!(
-            plan.schema().field_with_name("c")?.data_type(),
-            &DataType::String
-        );
-        assert_eq!(
-            plan.schema().field_with_name("d")?.data_type(),
-            &DataType::Int16
-        );
-        assert_eq!(
-            plan.schema().field_with_name("e")?.data_type(),
-            &DataType::Date16
-        );
-
-        let mut stream = interpreter.execute().await?;
-=======
         let mut stream = executor.execute(None).await?;
->>>>>>> 18dbf54f
         while let Some(_block) = stream.next().await {}
     } else {
         panic!()
