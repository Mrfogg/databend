// Copyright 2020-2021 The Datafuse Authors.
//
// SPDX-License-Identifier: Apache-2.0.

use std::sync::Arc;

use common_arrow::arrow::array::ArrayRef;
use common_arrow::arrow::compute::cast;
use common_exception::ErrorCode;
use common_exception::Result;
use num::NumCast;

use crate::arrays::DataArray;
use crate::data_df_type::*;
use crate::series::IntoSeries;
use crate::series::Series;
use crate::DFDataType;
use crate::DFNumericType;
use crate::DataType;

/// Cast `DataArray<T>` to `DataArray<N>`
pub trait ArrayCast {
    /// Cast `DataArray<T>` to `DataArray<N>`
    fn cast<N>(&self) -> Result<DataArray<N>>
    where N: DFDataType;

    fn cast_with_type(&self, _data_type: &DataType) -> Result<Series>;
}

fn cast_ca<N, T>(ca: &DataArray<T>) -> Result<DataArray<N>>
where
    N: DFDataType,
    T: DFDataType,
{
    if N::data_type() == T::data_type() {
        // convince the compiler that N and T are the same type
        return unsafe {
            let ca = std::mem::transmute(ca.clone());
            Ok(ca)
        };
    }

<<<<<<< HEAD
    if T::data_type() == DataType::Null {
        todo!()
    }
    let ca = cast(&ca.array, &N::data_type().to_arrow())?;
=======
    let ca: ArrayRef = Arc::from(cast::cast(ca.array.as_ref(), &N::data_type().to_arrow())?);
>>>>>>> 0d8fe975
    Ok(ca.into())
}

macro_rules! cast_with_type {
    ($self:expr, $data_type:expr) => {{
        use crate::data_type::DataType::*;
        match $data_type {
            Boolean => ArrayCast::cast::<BooleanType>($self).map(|ca| ca.into_series()),
            Utf8 => ArrayCast::cast::<Utf8Type>($self).map(|ca| ca.into_series()),
            UInt8 => ArrayCast::cast::<UInt8Type>($self).map(|ca| ca.into_series()),
            UInt16 => ArrayCast::cast::<UInt16Type>($self).map(|ca| ca.into_series()),
            UInt32 => ArrayCast::cast::<UInt32Type>($self).map(|ca| ca.into_series()),
            UInt64 => ArrayCast::cast::<UInt64Type>($self).map(|ca| ca.into_series()),
            Int8 => ArrayCast::cast::<Int8Type>($self).map(|ca| ca.into_series()),
            Int16 => ArrayCast::cast::<Int16Type>($self).map(|ca| ca.into_series()),
            Int32 => ArrayCast::cast::<Int32Type>($self).map(|ca| ca.into_series()),
            Int64 => ArrayCast::cast::<Int64Type>($self).map(|ca| ca.into_series()),
            Float32 => ArrayCast::cast::<Float32Type>($self).map(|ca| ca.into_series()),
            Float64 => ArrayCast::cast::<Float64Type>($self).map(|ca| ca.into_series()),
            Date32 => ArrayCast::cast::<Date32Type>($self).map(|ca| ca.into_series()),
            Date64 => ArrayCast::cast::<Date64Type>($self).map(|ca| ca.into_series()),

            List(_) => ArrayCast::cast::<ListType>($self).map(|ca| ca.into_series()),
            dt => Err(ErrorCode::IllegalDataType(format!(
                "Arrow datatype {:?} not supported by Datafuse",
                dt
            ))),
        }
    }};
}

impl<T> ArrayCast for DataArray<T>
where
    T: DFNumericType,
    T::Native: NumCast,
{
    fn cast<N>(&self) -> Result<DataArray<N>>
    where N: DFDataType {
        cast_ca(self)
    }

    fn cast_with_type(&self, data_type: &DataType) -> Result<Series> {
        cast_with_type!(self, data_type)
    }
}

impl ArrayCast for DataArray<Utf8Type> {
    fn cast<N>(&self) -> Result<DataArray<N>>
    where N: DFDataType {
        cast_ca(self)
    }

    fn cast_with_type(&self, data_type: &DataType) -> Result<Series> {
        cast_with_type!(self, data_type)
    }
}

impl ArrayCast for DFBooleanArray {
    fn cast<N>(&self) -> Result<DataArray<N>>
    where N: DFDataType {
        cast_ca(self)
    }
    fn cast_with_type(&self, data_type: &DataType) -> Result<Series> {
        cast_with_type!(self, data_type)
    }
}

impl ArrayCast for DFListArray {
    fn cast<N>(&self) -> Result<DataArray<N>>
    where N: DFDataType {
        todo!()
    }

    fn cast_with_type(&self, _data_type: &DataType) -> Result<Series> {
        todo!()
    }
}

impl ArrayCast for DFNullArray {
    fn cast<N>(&self) -> Result<DataArray<N>>
    where N: DFDataType {
        cast_ca(self)
    }

    fn cast_with_type(&self, data_type: &DataType) -> Result<Series> {
        cast_with_type!(self, data_type)
    }
}

impl ArrayCast for DFStructArray {
    fn cast<N>(&self) -> Result<DataArray<N>>
    where N: DFDataType {
        todo!()
    }

    fn cast_with_type(&self, _data_type: &DataType) -> Result<Series> {
        todo!()
    }
}

impl ArrayCast for DFBinaryArray {
    fn cast<N>(&self) -> Result<DataArray<N>>
    where N: DFDataType {
        todo!()
    }

    fn cast_with_type(&self, _data_type: &DataType) -> Result<Series> {
        todo!()
    }
}<|MERGE_RESOLUTION|>--- conflicted
+++ resolved
@@ -40,14 +40,12 @@
         };
     }
 
-<<<<<<< HEAD
+ 
     if T::data_type() == DataType::Null {
         todo!()
     }
+  
     let ca = cast(&ca.array, &N::data_type().to_arrow())?;
-=======
-    let ca: ArrayRef = Arc::from(cast::cast(ca.array.as_ref(), &N::data_type().to_arrow())?);
->>>>>>> 0d8fe975
     Ok(ca.into())
 }
 
@@ -89,7 +87,9 @@
         cast_ca(self)
     }
 
-    fn cast_with_type(&self, data_type: &DataType) -> Result<Series> {
+    fn 
+  
+  (&self, data_type: &DataType) -> Result<Series> {
         cast_with_type!(self, data_type)
     }
 }
